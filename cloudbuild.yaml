--- conflicted
+++ resolved
@@ -25,34 +25,14 @@
       - '--memory=512Mi'
       - '--min-instances=0'
       - '--max-instances=5'
-<<<<<<< HEAD
       - '--set-env-vars=FRONTEND_URL=https://looker-portal-frontend-$PROJECT_NUMBER.us-central1.run.app,GOOGLE_CLOUD_PROJECT=$PROJECT_ID,FIRESTORE_DATABASE_ID=afrr-portal,PROJECT_ID=$PROJECT_ID,JWT_SECRET=${_JWT_SECRET},USE_MOCK_LOOKER=${_USE_MOCK_LOOKER}'
-=======
-      - '--set-env-vars'
-      - 'FRONTEND_URL=https://looker-portal-frontend-$PROJECT_NUMBER.us-central1.run.app,GOOGLE_CLOUD_PROJECT=$PROJECT_ID,FIRESTORE_DATABASE_ID=$PROJECT_ID,PROJECT_ID=$PROJECT_ID,JWT_SECRET=${_JWT_SECRET},USE_MOCK_LOOKER=${_USE_MOCK_LOOKER}'
-      
-  # Extract the URL of the backend service for use in frontend
-  - name: 'gcr.io/google.com/cloudsdktool/cloud-sdk'
-    id: 'get-backend-url'
-    entrypoint: 'sh'
-    args:
-      - '-c'
-      - |
-        BACKEND_URL=$(gcloud run services describe looker-portal-backend --region=us-central1 --format='value(status.url)')
-        echo "Backend URL: $BACKEND_URL"
-        echo "$BACKEND_URL" > /workspace/backend_url.txt
->>>>>>> 265e1731
       
   # Build the frontend container image with build args
   - name: 'gcr.io/cloud-builders/docker'
     args: [
       'build', 
       '-t', 'gcr.io/$PROJECT_ID/looker-portal-frontend:$COMMIT_SHA', 
-<<<<<<< HEAD
       '--build-arg', 'VITE_API_URL=https://looker-portal-backend-$PROJECT_NUMBER.us-central1.run.app',
-=======
-      '--build-arg', 'VITE_API_URL=$(cat /workspace/backend_url.txt)',
->>>>>>> 265e1731
       '--build-arg', 'VITE_LOOKER_HOST=${_LOOKER_HOST}',
       '--build-arg', 'VITE_USE_MOCK_LOOKER=${_USE_MOCK_LOOKER}',
       './frontend'
@@ -95,23 +75,7 @@
       - '--min-instances=0'
       - '--max-instances=5'
       - '--set-env-vars'
-<<<<<<< HEAD
       - 'VITE_API_URL=https://looker-portal-backend-$PROJECT_NUMBER.us-central1.run.app,VITE_LOOKER_HOST=${_LOOKER_HOST},VITE_USE_MOCK_LOOKER=${_USE_MOCK_LOOKER}'
-=======
-      - 'VITE_API_URL=$(cat /workspace/backend_url.txt),VITE_LOOKER_HOST=${_LOOKER_HOST},VITE_USE_MOCK_LOOKER=${_USE_MOCK_LOOKER}'
-      
-  # Update backend with the actual frontend URL for CORS
-  - name: 'gcr.io/google.com/cloudsdktool/cloud-sdk'
-    entrypoint: gcloud
-    args:
-      - 'run'
-      - 'services'
-      - 'update'
-      - 'looker-portal-backend'
-      - '--region=us-central1'
-      - '--set-env-vars'
-      - 'FRONTEND_URL=$(cat /workspace/frontend_url.txt),GOOGLE_CLOUD_PROJECT=$PROJECT_ID,FIRESTORE_DATABASE_ID=afrr-portal,PROJECT_ID=$PROJECT_ID,JWT_SECRET=${_JWT_SECRET},USE_MOCK_LOOKER=${_USE_MOCK_LOOKER}'
->>>>>>> 265e1731
       
 # Store the built images in Container Registry
 images:
@@ -121,10 +85,7 @@
 # Substitution variables to be defined in the build trigger
 substitutions:
   _LOOKER_HOST: 'your-looker-instance.cloud.looker.com'
-<<<<<<< HEAD
   _BACKEND_URL: https://looker-portal-backend-$PROJECT_NUMBER.us-central1.run.app
   _LOOKER_EMBED_SECRET: 'SECRET_TO_BE_DEFINED'
-=======
->>>>>>> 265e1731
   _JWT_SECRET: 'SECRET_TO_BE_DEFINED'
   _USE_MOCK_LOOKER: 'true'  # Toggle between 'true' and 'false'